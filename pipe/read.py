# -*- coding: utf-8 -*-
"""
Created on Wed Mar  4 16:00:21 2020

@author: Alexis Brandeker, alexis@astro.su.se

A collection of routines that read data from CHEOPS fits format
files, and typically returns numpy arrays.

Also contains routines that save data in fits or text formats.

"""

import os
import numpy as np
from scipy import interpolate
from astropy.io import fits


def datacube(filename, frame_range = None):
    """Read CHEOPS datacube format, either subarray or imagettes.
    Returns cube as numpy array where the first index is frame
    number, an array with the mjd for each frame, the header
    and an associated table with various pre-frame data 
    like e.g. the bias values.
    """
    with fits.open(filename) as hdul:
        rawcube = np.array(hdul[1].data, dtype='f8')
        np.nan_to_num(rawcube, copy=False)
        hdr = hdul[0].header + hdul[1].header
        mjd = hdul[2].data['MJD_TIME']
        tab = hdul[2].data
    if frame_range is not None:
        return rawcube[frame_range[0]:frame_range[1]], \
                mjd[frame_range[0]:frame_range[1]], \
                hdr, \
                tab[frame_range[0]:frame_range[1]]
    return rawcube, mjd, hdr, tab


def lightcurve(filename):
    """Reads the DRP (or PIPE) lightcurve fits file,
         returns a numpy dict table
    """
    with fits.open(filename) as hdul:
        lc = hdul[1].data
    return lc


def fits_cube(filename, level=0):
    """Reads raw fits cube, returns data (converted to doubles) and header.
    level is the fits-level of the data, in case of multiple fits layers.
    """
    with fits.open(filename) as hdul:
        cube = np.array(hdul[level].data, dtype='f8')
        hdr = hdul[level].header.copy()
    return cube, hdr


def mask(filename):
    """Reads a predefined mask saved as a fits file,
        returns numpy array
    """
    with fits.open(filename) as hdul:
        m = hdul[1].data
    return m


def nonlinear(filename):
    """Reads the non-linear correction from a text file with 
    ADU vs multiplicative correction. The correction should be 
    applied after bias subtraction. Return is an interpolation
    function that gives correction as a function of ADU.
    """
    nl = np.loadtxt(filename)
    ifun = interpolate.interp1d(nl[:,0], nl[:,1], axis=0,
                       bounds_error = False, 
                       fill_value = (nl[0,1],nl[-1,1]))
    return ifun
    

def attitude(filename):
    """Reads the CHEOPS attitude file and puts the data into
    a N-by-4 array with spacecraft mjd, ra, dev, and roll angle.
    """
    with fits.open(filename) as hdul:
        outparam = np.zeros((hdul[1].header['NAXIS2'], 4))
        outparam[:,0] = hdul[1].data['MJD_TIME']
        outparam[:,1] = hdul[1].data['SC_RA']
        outparam[:,2] = hdul[1].data['SC_DEC']
        outparam[:,3] = hdul[1].data['SC_ROLL_ANGLE']
    return outparam


def starcat(filename, colstr, entry=0):
    """Reads star catalogue file and returns value for
    column string colstr and entry row
    """
    with fits.open(filename) as hdul:
        val = hdul[1].data[colstr][entry]
    return val


def raw_param(filename, data_index, param_name):
    """Reads the specific sensor from the CHEOPS sa raw file.
    """
    with fits.open(filename) as hdul:
        ret_param = hdul[data_index].data[param_name].copy()
    return ret_param


def ron(filename):
    """Reads the readout noise table entry from the CHEOPS
    calibratared subarray cube file. Returns a single value (in ADU)
    """
    return np.nanmedian(raw_param(filename, data_index=2, param_name='RON'))


def gain(file_hk, file_gain):
    """Compute gain using HK parameters and the gain reference table
    Returns gain in units of e/ADU
    """
    with fits.open(file_hk) as hdul:
        data = hdul[1].data
        volt_vod = data['VOLT_FEE_VOD']
        volt_vrd = data['VOLT_FEE_VRD']
        volt_vog = data['VOLT_FEE_VOG']
        volt_vss = data['VOLT_FEE_VSS']
        temp_ccd = data['VOLT_FEE_CCD']

    with fits.open(file_gain) as hdul:
        data = hdul[1].data
        hdr = hdul[1].header
        vod_off = hdr['VOD_OFF']
        vrd_off = hdr['VRD_OFF']
        vog_off = hdr['VOG_OFF']
        vss_off = hdr['VSS_OFF']
        temp_off = hdr['TEMP_OFF']
        gain_nom = hdr['GAIN_NOM']
        gain_fact = data['FACTOR']
        exp_vod = data['EXP_VOD']
        exp_vrd = data['EXP_VRD']
        exp_vog = data['EXP_VOG']
        exp_vss = data['EXP_VSS']
        exp_temp = data['EXP_TEMP']

    gain_vec = gain_nom*(1 + np.sum(gain_fact[None, :] * 
               (volt_vss[:, None]-vss_off)**exp_vss[None, :] *
               (volt_vod[:, None]-volt_vss[:, None]-vod_off)**exp_vod[None, :] *
               (volt_vrd[:, None]-volt_vss[:, None]-vrd_off)**exp_vrd[None, :] *
               (volt_vog[:, None]-volt_vss[:, None]-vog_off)**exp_vog[None, :] *
               (temp_ccd[:, None]+temp_off)**exp_temp[None, :], axis=1))
    return 1/gain_vec
    


def thermFront_2(filename):
    """Reads frontTemp_2 sensor data from the CHEOPS raw file.
    """
    return raw_param(filename, data_index=9, param_name='thermFront_2')


def mjd2bjd(filename):
    with fits.open(filename) as hdul:
        mjd = np.asarray(hdul[2].data['MJD_TIME'])
        bjd = np.asarray(hdul[2].data['BJD_TIME'])
    ifun = interpolate.interp1d(mjd, bjd,
                       bounds_error = False,
                       fill_value = 'extrapolate')
    return ifun


def sub_image_indices(offset, size):
    """Helper function that computes index ranges
    given a 2D offset and a 2D size
    """
    i0 = int(offset[0])
    i1 = int(i0+size[0])
    j0 = int(offset[1])
    j1 = int(j0+size[1])
    return i0, i1, j0, j1


def flatfield(filename, Teff, offset, size):
    """Reads the flatfield cube and interpolates the
    flatfield temperatures to the given temperature.
    The part of the detector that is returned is defined
    by the offset and size (in 2D pixel coordinates).
    """
    with fits.open(filename) as hdul:
        T = hdul[2].data['T_EFF']
        T = T[hdul[2].data['DATA_TYPE']=='FLAT FIELD']
        idx = np.searchsorted(T, Teff, side="left")
        a = (Teff-T[idx])/(T[idx+1]-T[idx])
        i0, i1, j0, j1 = sub_image_indices(offset, size)
        ff0 = hdul[1].data[idx, j0:j1, i0:i1]
        ff1 = hdul[1].data[idx+1, j0:j1, i0:i1]
    return ff0*(1-a) + ff1*a


def dark(darkpath, mjd, offset, size):
    """Traverses darkpath directory, looking for all 
    dark current files and picks the one closest in time
    """
    darkfiles = []
    mjds = []
    for root, dirs, files in os.walk(darkpath):
        for file in files:
            if 'MCO_REP_DarkFrameFullArray' in file:
                filename = os.path.join(root, file)
                darkfiles.append(filename)
                with fits.open(filename) as hdul:
                    mjds.append(hdul[1].header['V_STRT_M'])

    if len(mjds) < 1:
        raise ValueError('Missing dark frame reference file. You may turn off '
                         'this feature by setting `pps.darksub = False`.')

    ind = np.argmin(np.abs(np.array(mjds)-mjd))
    i0, i1, j0, j1 = sub_image_indices(offset, size)

    with fits.open(darkfiles[ind]) as hdul:
        dark = hdul[1].data[0, j0:j1, i0:i1]
        dark_err = hdul[1].data[1, j0:j1, i0:i1]
    return dark, dark_err
    #return np.zeros(size), np.zeros(size)


def imagette_offset(filename, frame_range = None):
    """Returns the first imagette offset from an 
    imagette fits-file cube; first offset is relative
    to full array, second offset is relative to subarray
    """
    with fits.open(filename) as hdul:
<<<<<<< HEAD
        x_off = hdul[2].data['X_OFF_FULL_ARRAY'][0]
        y_off = hdul[2].data['Y_OFF_FULL_ARRAY'][0]
        x_sa_off = hdul[2].data['X_OFF_SUB_ARRAY'][0]
        y_sa_off = hdul[2].data['Y_OFF_SUB_ARRAY'][0]
    return (x_off, y_off), (x_sa_off, y_sa_off)
    #raise Exception('[imagette_offset] Error: {:s} not found'.format(filename))
=======
        x_off = int(hdul[2].data['X_OFF_FULL_ARRAY'][0])
        y_off = int(hdul[2].data['Y_OFF_FULL_ARRAY'][0])
        x_sa_off = int(hdul[2].data['X_OFF_SUB_ARRAY'][0])
        y_sa_off = int(hdul[2].data['Y_OFF_SUB_ARRAY'][0])
        return (x_off, y_off), (x_sa_off, y_sa_off)
    raise Exception('[imagette_offset] Error: {:s} not found'.format(filename))
>>>>>>> d3c6dc4c



def save_eigen_fits(filename, t, bjd, sc, err, bg, roll, xc, yc, flag, chi2,
                    w, thermFront_2, header):
    """Save lightcurve data as defined by arguments to fits table in binary 
    format. Coefficients for the principle components of the PSF eigen
    analysis are also added, as well as the thermFront_2 values, to be
    used in de-correlations.
    """
    c = []
    c.append(fits.Column(name='MJD_TIME', format='D', unit='day', array=t))
    c.append(fits.Column(name='BJD_TIME', format='D', unit='day', array=bjd))
    c.append(fits.Column(name='FLUX', format='D', unit='electrons', array=sc))
    c.append(fits.Column(name='FLUXERR', format='D', unit='electrons', array=err))
    c.append(fits.Column(name='BG', format='D', unit='electrons/pix', array=bg))
    c.append(fits.Column(name='CHI2', format='D', array=chi2))
    c.append(fits.Column(name='ROLL', format='D', unit='deg', array=roll))
    c.append(fits.Column(name='XC', format='D', unit='pix', array=xc))
    c.append(fits.Column(name='YC', format='D', unit='pix', array=yc))
    c.append(fits.Column(name='FLAG', format='I', array=flag))
    for n in range(w.shape[1]):
        c.append(fits.Column(name='U{:d}'.format(n), format='D', array=w[:,n]))
    c.append(fits.Column(name='thermFront_2', format='D', array=thermFront_2))
    tab = fits.BinTableHDU.from_columns(c, header=header)
    tab.writeto(filename, overwrite=True, checksum=True)


def save_binary_eigen_fits(filename, t, bjd, sc0, sc1, bg, roll, 
                           xc0, yc0, xc1, yc1, flag, chi2,
                           w0, w1, thermFront_2, header):
    """Save lightcurve data from both componentes of a binary, as defined
    by arguments to fits table in binary format. Coefficients for the
    principle components of both stars from the PSF eigen analysis are
    also added, as well as the thermFront_2 values, to be used in
    de-correlations.
    """
    c = []
    c.append(fits.Column(name='MJD_TIME', format='D', unit='day', array=t))
    c.append(fits.Column(name='BJD_TIME', format='D', unit='day', array=bjd))
    c.append(fits.Column(name='FLUX0', format='D', unit='electrons', array=sc0))
    c.append(fits.Column(name='FLUX1', format='D', unit='electrons', array=sc1))
    c.append(fits.Column(name='BG', format='D', unit='electrons/pix', array=bg))
    c.append(fits.Column(name='CHI2', format='D', array=chi2))
    c.append(fits.Column(name='ROLL', format='D', unit='deg', array=roll))
    c.append(fits.Column(name='XC0', format='D', unit='pix', array=xc0))
    c.append(fits.Column(name='YC0', format='D', unit='pix', array=yc0))
    c.append(fits.Column(name='XC1', format='D', unit='pix', array=xc1))
    c.append(fits.Column(name='YC1', format='D', unit='pix', array=yc1))
    c.append(fits.Column(name='FLAG', format='I', array=flag))
    for n in range(w0.shape[1]):
        c.append(fits.Column(name='U{:d}'.format(n), format='D', array=w0[:,n]))
    for n in range(w1.shape[1]):
        c.append(fits.Column(name='W{:d}'.format(n), format='D', array=w1[:,n]))
    c.append(fits.Column(name='thermFront_2', format='D', array=thermFront_2))
    tab = fits.BinTableHDU.from_columns(c, header=header)
    tab.writeto(filename, overwrite=True, checksum=True)


def save_txt(filename, t, flux, err, bg, roll, xc, yc):
    """Save lightcurve to textfile according to arrays
    defined by arguments
    """
    X = np.array([t, flux, err, bg, roll, xc, yc]).T
    fmt = '%26.18e'
    np.savetxt(filename, X=X, fmt=fmt)

<|MERGE_RESOLUTION|>--- conflicted
+++ resolved
@@ -232,22 +232,11 @@
     to full array, second offset is relative to subarray
     """
     with fits.open(filename) as hdul:
-<<<<<<< HEAD
-        x_off = hdul[2].data['X_OFF_FULL_ARRAY'][0]
-        y_off = hdul[2].data['Y_OFF_FULL_ARRAY'][0]
-        x_sa_off = hdul[2].data['X_OFF_SUB_ARRAY'][0]
-        y_sa_off = hdul[2].data['Y_OFF_SUB_ARRAY'][0]
-    return (x_off, y_off), (x_sa_off, y_sa_off)
-    #raise Exception('[imagette_offset] Error: {:s} not found'.format(filename))
-=======
         x_off = int(hdul[2].data['X_OFF_FULL_ARRAY'][0])
         y_off = int(hdul[2].data['Y_OFF_FULL_ARRAY'][0])
         x_sa_off = int(hdul[2].data['X_OFF_SUB_ARRAY'][0])
         y_sa_off = int(hdul[2].data['Y_OFF_SUB_ARRAY'][0])
-        return (x_off, y_off), (x_sa_off, y_sa_off)
-    raise Exception('[imagette_offset] Error: {:s} not found'.format(filename))
->>>>>>> d3c6dc4c
-
+    return (x_off, y_off), (x_sa_off, y_sa_off)
 
 
 def save_eigen_fits(filename, t, bjd, sc, err, bg, roll, xc, yc, flag, chi2,
@@ -313,4 +302,3 @@
     X = np.array([t, flux, err, bg, roll, xc, yc]).T
     fmt = '%26.18e'
     np.savetxt(filename, X=X, fmt=fmt)
-
