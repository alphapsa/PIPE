--- conflicted
+++ resolved
@@ -38,7 +38,6 @@
   easier to find and correct for cosmic rays.
 
 * PSF photometry can properly deal with hot or bad pixels by either giving them
-<<<<<<< HEAD
   a lower weight or masking them entirely in the fitting process. This becomes
   increasingly important as the detector ages in space.
 
@@ -47,31 +46,6 @@
 updated PIPE manual can be found at overleaf:
 
 https://www.overleaf.com/read/ftwcbvsxdsyd#657246
-
-=======
-  a lower weight or masking them entirely in the fitting process. This may become
-  critical as the detector ages in space, making it increasingly harder to find
-  "good" regions on the detector without bad pixels.
-
-Are there reasons then to not always use PIPE when extracting photometry? Yes,
-because accurate PSF photometry requires accurate PSF modelling. The PSF in turn
-depends on
-
-* the location on the detector
-* the spectral energy distribution of the target
-* the temperature of the CHEOPS telescope tube
-* the motion blur introduced by pointing jitter
-
-These challenges to produce an accurate PSF are addressed in PIPE but also
-mean that PIPE is not robust enough to be run blindly, as it can fail if
-assumptions about the data are wrong. In principle one could attempt to
-anticipate all ways assumptions can fail, but in practice we are quite far
-from achieving that. A poorly determined PSF could result in photometric
-performance that is worse than that provided by the DRP. Thus, PIPE needs to
-be run in a supervised mode and is not a replacement for the DRP.
-
-Find the PIPE manual here: https://github.com/alphapsa/PIPE/blob/4d592ac796e57a7accfb78bbea96577b90eceb71/docs/pipe/PIPE_manual.pdf
->>>>>>> 53648ff0
 
 Original author: Alexis Brandeker <alexis@astro.su.se>, Stockholm University.
 
